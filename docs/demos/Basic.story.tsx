--- conflicted
+++ resolved
@@ -136,14 +136,15 @@
   <GraphCanvas animated={false} nodes={simpleNodes} edges={simpleEdges} />
 );
 
-<<<<<<< HEAD
 export const ExtraGlOptions = () => (
   <GraphCanvas
     animated={false}
     nodes={simpleNodes}
     edges={simpleEdges}
     glOptions={{preserveDrawingBuffer: true}}
-=======
+  />
+);
+
 export const NodeDoubleClick = () => (
   <GraphCanvas
     nodes={[{
@@ -167,6 +168,5 @@
       label: '2-1'
     }]}
     onNodeDoubleClick={(node) => alert(node.label)}
->>>>>>> b24b8f06
   />
 );